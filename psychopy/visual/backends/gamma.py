#!/usr/bin/env python
# -*- coding: utf-8 -*-

# Part of the PsychoPy library
# Copyright (C) 2002-2018 Jonathan Peirce (C) 2019 Open Science Tools Ltd.
# Distributed under the terms of the GNU General Public License (GPL).

# set the gamma LUT using platform-specific hardware calls

from __future__ import absolute_import, division, print_function

from builtins import map
from builtins import range
import numpy
import sys
import platform
import ctypes
import ctypes.util
from psychopy import logging, prefs
import os
from psychopy import prefs
<<<<<<< HEAD

if prefs.general['gammaErrorPolicy'] == 'abort':  # more clear to Builder users
    defaultGammaErrorPolicy = 'raise'  # more clear to Python coders
else:
    defaultGammaErrorPolicy = prefs.general['gammaErrorPolicy']
=======
import traceback as tb
>>>>>>> 4b9f8c12

# import platform specific C++ libs for controlling gamma
if sys.platform == 'win32':
    from ctypes import windll
elif sys.platform == 'darwin':
    try:
        carbon = ctypes.CDLL(
            '/System/Library/Frameworks/CoreGraphics.framework/CoreGraphics')
    except OSError:
        try:
            carbon = ctypes.CDLL(
                '/System/Library/Frameworks/Carbon.framework/Carbon')
        except OSError:
            carbon = ctypes.CDLL('/System/Library/Carbon.framework/Carbon')
elif sys.platform.startswith('linux'):
    # we need XF86VidMode
    xf86vm = ctypes.CDLL(ctypes.util.find_library('Xxf86vm'))

_TravisTesting = os.environ.get('TRAVIS') == 'true'  # in Travis-CI testing

<<<<<<< HEAD
problem_msg = 'The hardware look-up table ({func:s}) was unable to be used.'
raise_msg = (
    problem_msg + ' If you would like to proceed without look-up table ' +
    '(gamma) changes, you can set the `Window` parameter ' +
    '`gammaErrorPolicy` to `"warn"` or `"ignore"`.'
)
warn_msg = problem_msg + ' Proceeding without look-up table (gamma) changes.'
=======
# Handling what to do if gamma can't be set
if prefs.general['gammaErrorPolicy'] == 'abort':  # more clear to Builder users
    defaultGammaErrorPolicy = 'raise'  # more clear to Python coders
else:
    defaultGammaErrorPolicy = prefs.general['gammaErrorPolicy']

problem_msg = 'The hardware look-up table function ({func:s}) failed. '
raise_msg = (problem_msg +
        'If you would like to proceed without look-up table '
        '(gamma) changes, you can change your `defaultGammaFailPolicy` in the '
        'application preferences. For more information see\n'
        'https://www.psychopy.org/troubleshooting.html#errors-with-getting-setting-the-gamma-ramp '
        )
warn_msg = problem_msg + 'Proceeding without look-up table (gamma) changes.'
>>>>>>> 4b9f8c12


def setGamma(screenID=None, newGamma=1.0, rampType=None, rampSize=None,
    driver=None, xDisplay=None, gammaErrorPolicy=None):
    """Sets gamma to a given value

    :param screenID: The screen ID in the Operating system
    :param newGamma: numeric or triplet (for independent RGB gamma vals)
    :param rampType: see :ref:`createLinearRamp` for possible ramp types
    :param rampSize: how large is the lookup table on your system?
    :param driver: string describing your gfx card driver (e.g. from pyglet)
    :param xDisplay: for linux only
    :param gammaErrorPolicy: whether you want to raise an error or warning
    :return:
    """
    if not gammaErrorPolicy:
        gammaErrorPolicy = defaultGammaErrorPolicy
    # make sure gamma is 3x1 array
    if type(newGamma) in [float, int]:
        newGamma = numpy.tile(newGamma, [3, 1])
    elif type(newGamma) in [list, tuple]:
        newGamma = numpy.array(newGamma)
        newGamma.shape = [3, 1]
    elif type(newGamma) is numpy.ndarray:
        newGamma.shape = [3, 1]
    # create LUT from gamma values
    newLUT = numpy.tile(
        createLinearRamp(rampType=rampType, rampSize=rampSize, driver=driver),
        (3, 1)
    )
    if numpy.all(newGamma == 1.0) == False:
        # correctly handles 1 or 3x1 gamma vals
        newLUT = newLUT**(1.0/numpy.array(newGamma))
    setGammaRamp(screenID, newLUT,
                 xDisplay=xDisplay, gammaErrorPolicy=gammaErrorPolicy)


def setGammaRamp(screenID, newRamp, nAttempts=3, xDisplay=None,
                 gammaErrorPolicy=None):
    """Sets the hardware look-up table, using platform-specific functions.
    Ramp should be provided as 3xN array in range 0:1.0

    On windows the first attempt to set the ramp doesn't always work. The
    parameter nAttemps allows the user to determine how many attempts should
    be made before failing
    """

    if not gammaErrorPolicy:
        gammaErrorPolicy = defaultGammaErrorPolicy

    LUTlength = newRamp.shape[1]

    if newRamp.shape[0] != 3 and newRamp.shape[1] == 3:
        newRamp = numpy.ascontiguousarray(newRamp.transpose())
    if sys.platform == 'win32':
        newRamp = (numpy.around(255.0 * newRamp)).astype(numpy.uint16)
        # necessary, according to pyglet post from Martin Spacek
        newRamp.byteswap(True)
        for n in range(nAttempts):
            success = windll.gdi32.SetDeviceGammaRamp(
                screenID, newRamp.ctypes)  # FB 504
            if success:
                break
        if not success:
            func = 'SetDeviceGammaRamp'
            if gammaErrorPolicy == 'raise':
                raise OSError(raise_msg.format(func=func))
            elif gammaErrorPolicy == 'warn':
                logging.warning(warn_msg.format(func=func))

    if sys.platform == 'darwin':
        newRamp = (newRamp).astype(numpy.float32)
        error = carbon.CGSetDisplayTransferByTable(
            screenID, LUTlength,
            newRamp[0, :].ctypes,
            newRamp[1, :].ctypes,
            newRamp[2, :].ctypes)

        if error:
            func = 'CGSetDisplayTransferByTable'
            if gammaErrorPolicy == 'raise':
                raise OSError(raise_msg.format(func=func))
            elif gammaErrorPolicy == 'warn':
                logging.warning(warn_msg.format(func=func))

    if sys.platform.startswith('linux') and not _TravisTesting:
        newRamp = (numpy.around(65535 * newRamp)).astype(numpy.uint16)
        success = xf86vm.XF86VidModeSetGammaRamp(
            xDisplay, screenID, LUTlength,
            newRamp[0, :].ctypes,
            newRamp[1, :].ctypes,
            newRamp[2, :].ctypes)
        if not success:
            func = 'XF86VidModeSetGammaRamp'
            if gammaErrorPolicy == 'raise':
                raise OSError(raise_msg.format(func=func))
            elif gammaErrorPolicy == 'warn':
                logging.warning(raise_msg.format(func=func))

    elif _TravisTesting:
        logging.warn("It looks like we're running in the Travis-CI testing "
                     "environment. Hardware gamma table cannot be set")


def getGammaRamp(screenID, xDisplay=None, gammaErrorPolicy=None):
    """Ramp will be returned as 3xN array in range 0:1

    screenID :
        ID of the given display as defined by the OS
    xDisplay :
        the identity (int?) of the X display
    gammaErrorPolicy : str
        'raise' (ends the experiment) or 'warn' (logs a warning)
    """
    if not gammaErrorPolicy:
        gammaErrorPolicy = defaultGammaErrorPolicy
    rampSize = getGammaRampSize(screenID, xDisplay=xDisplay)

    if sys.platform == 'win32':
        # init R, G, and B ramps
        origramps = numpy.empty((3, rampSize), dtype=numpy.uint16)
        success = windll.gdi32.GetDeviceGammaRamp(
            screenID, origramps.ctypes)  # FB 504
        if not success:
            func = 'GetDeviceGammaRamp'
            if gammaErrorPolicy == 'raise':
                raise OSError(raise_msg.format(func=func))
            elif gammaErrorPolicy == 'warn':
                logging.warning(warn_msg.format(func=func))
        else:
            origramps.byteswap(True)  # back to 0:255
            origramps = origramps/255.0  # rescale to 0:1

    if sys.platform == 'darwin':
        # init R, G, and B ramps
        origramps = numpy.empty((3, rampSize), dtype=numpy.float32)
        n = numpy.empty([1], dtype=numpy.int)
        error = carbon.CGGetDisplayTransferByTable(
            screenID, rampSize,
            origramps[0, :].ctypes,
            origramps[1, :].ctypes,
            origramps[2, :].ctypes, n.ctypes)
        if error:
            func = 'CGSetDisplayTransferByTable'
            if gammaErrorPolicy == 'raise':
                raise OSError(raise_msg.format(func=func))
            elif gammaErrorPolicy == 'warn':
                logging.warning(warn_msg.format(func=func))

    if sys.platform.startswith('linux') and not _TravisTesting:
        origramps = numpy.empty((3, rampSize), dtype=numpy.uint16)
        success = xf86vm.XF86VidModeGetGammaRamp(
            xDisplay, screenID, rampSize,
            origramps[0, :].ctypes,
            origramps[1, :].ctypes,
            origramps[2, :].ctypes)
        if not success:
            func = 'XF86VidModeGetGammaRamp'
            if gammaErrorPolicy == 'raise':
                raise OSError(raise_msg.format(func=func))
            elif gammaErrorPolicy == 'warn':
                logging.warning(warn_msg.format(func=func))
        else:
            origramps = origramps/65535.0  # rescale to 0:1

    elif _TravisTesting:
        logging.warn("It looks like we're running in the Travis-CI testing "
                     "environment. Hardware gamma table cannot be retrieved")
        origramps = None

    return origramps


def createLinearRamp(rampType=None, rampSize=256, driver=None):
    """Generate the Nx3 values for a linear gamma ramp on the current platform.
    This uses heuristics about known graphics cards to guess the 'rampType' if
    none is explicitly given.

    Much of this work is ported from LoadIdentityClut.m, by Mario Kleiner
    for the psychtoolbox

    rampType 0 : an 8-bit CLUT ranging 0:1
        This is seems correct for most windows machines and older macOS systems
        Known to be used by:
            OSX 10.4.9 PPC with GeForceFX-5200

    rampType 1 : an 8-bit CLUT ranging (1/256.0):1
        For some reason a number of macs then had a CLUT that (erroneously?)
        started with 1/256 rather than 0. Known to be used by:
            OSX 10.4.9 with ATI Mobility Radeon X1600
            OSX 10.5.8 with ATI Radeon HD-2600
            maybe all ATI cards?

    rampType 2 : a 10-bit CLUT ranging 0:(1023/1024)
        A slightly odd 10-bit CLUT that doesn't quite finish on 1.0!
        Known to be used by:
            OSX 10.5.8 with Geforce-9200M (MacMini)
            OSX 10.5.8 with Geforce-8800

    rampType 3 : a nasty, bug-fixing 10bit CLUT for crumby macOS drivers
        Craziest of them all for Snow leopard. Like rampType 2, except that
        the upper half of the table has 1/256.0 removed?!!
        Known to be used by:
            OSX 10.6.0 with NVidia Geforce-9200M
    """
    def _versionTuple(v):
        # for proper sorting: _versionTuple('10.8') < _versionTuple('10.10')
        return tuple(map(int, v.split('.')))

    if rampType is None:

        # try to determine rampType from heuristics including sys info

        osxVer = platform.mac_ver()[0]  # '' on non-Mac

        # OSX
        if osxVer:
            osxVerTuple = _versionTuple(osxVer)

            # driver provided
            if driver is not None:

                # nvidia
                if 'NVIDIA' in driver:
                    # leopard nVidia cards don't finish at 1.0!
                    if _versionTuple("10.5") < osxVerTuple < _versionTuple("10.6"):
                        rampType = 2
                    # snow leopard cards are plain crazy!
                    elif _versionTuple("10.6") < osxVerTuple:
                        rampType = 3
                    else:
                        rampType = 1

                # non-nvidia
                else:  # is ATI or unknown manufacturer, default to (1:256)/256
                    # this is certainly correct for radeon2600 on 10.5.8 and
                    # radeonX1600 on 10.4.9
                    rampType = 1

            # no driver info given
            else:  # is ATI or unknown manufacturer, default to (1:256)/256
                # this is certainly correct for radeon2600 on 10.5.8 and
                # radeonX1600 on 10.4.9
                rampType = 1

        # win32 or linux
        else:  # for win32 and linux this is sensible, not clear about Vista and Windows7
            rampType = 0

    if rampType == 0:
        ramp = numpy.linspace(0.0, 1.0, num=rampSize)
    elif rampType == 1:
        ramp = numpy.linspace(1/256.0, 1.0, num=256)
    elif rampType == 2:
        ramp = numpy.linspace(0, 1023.0/1024, num=1024)
    elif rampType == 3:
        ramp = numpy.linspace(0, 1023.0/1024, num=1024)
        ramp[512:] = ramp[512:] - 1/256.0
    logging.info('Using gamma ramp type: %i' % rampType)
    return ramp


def getGammaRampSize(screenID, xDisplay=None, gammaErrorPolicy=None):
    """Returns the size of each channel of the gamma ramp."""

    if not gammaErrorPolicy:
        gammaErrorPolicy = defaultGammaErrorPolicy

    if sys.platform == 'win32':

        # windows documentation (for SetDeviceGammaRamp) seems to indicate that
        # the LUT size is always 256
        rampSize = 256

    elif sys.platform == 'darwin':

        rampSize = carbon.CGDisplayGammaTableCapacity(screenID)

    elif sys.platform.startswith('linux') and not _TravisTesting:

        rampSize = ctypes.c_int()

        success = xf86vm.XF86VidModeGetGammaRampSize(
            xDisplay,
            screenID,
            ctypes.byref(rampSize)
        )

        if not success:
            func = 'XF86VidModeGetGammaRampSize'
            if gammaErrorPolicy == 'raise':
                raise OSError(raise_msg.format(func=func))
            elif gammaErrorPolicy == 'warn':
                logging.warning(warn_msg.format(func=func))
        else:
            rampSize = rampSize.value

    else:

        assert _TravisTesting

        rampSize = 256

    if rampSize == 0:

        logging.warn(
            "The size of the gamma ramp was reported as 0. This can " +
            "mean that gamma settings have no effect. Proceeding with " +
            "a default gamma ramp size."
        )

        rampSize = 256

    return rampSize<|MERGE_RESOLUTION|>--- conflicted
+++ resolved
@@ -18,16 +18,6 @@
 import ctypes.util
 from psychopy import logging, prefs
 import os
-from psychopy import prefs
-<<<<<<< HEAD
-
-if prefs.general['gammaErrorPolicy'] == 'abort':  # more clear to Builder users
-    defaultGammaErrorPolicy = 'raise'  # more clear to Python coders
-else:
-    defaultGammaErrorPolicy = prefs.general['gammaErrorPolicy']
-=======
-import traceback as tb
->>>>>>> 4b9f8c12
 
 # import platform specific C++ libs for controlling gamma
 if sys.platform == 'win32':
@@ -48,15 +38,6 @@
 
 _TravisTesting = os.environ.get('TRAVIS') == 'true'  # in Travis-CI testing
 
-<<<<<<< HEAD
-problem_msg = 'The hardware look-up table ({func:s}) was unable to be used.'
-raise_msg = (
-    problem_msg + ' If you would like to proceed without look-up table ' +
-    '(gamma) changes, you can set the `Window` parameter ' +
-    '`gammaErrorPolicy` to `"warn"` or `"ignore"`.'
-)
-warn_msg = problem_msg + ' Proceeding without look-up table (gamma) changes.'
-=======
 # Handling what to do if gamma can't be set
 if prefs.general['gammaErrorPolicy'] == 'abort':  # more clear to Builder users
     defaultGammaErrorPolicy = 'raise'  # more clear to Python coders
@@ -71,7 +52,6 @@
         'https://www.psychopy.org/troubleshooting.html#errors-with-getting-setting-the-gamma-ramp '
         )
 warn_msg = problem_msg + 'Proceeding without look-up table (gamma) changes.'
->>>>>>> 4b9f8c12
 
 
 def setGamma(screenID=None, newGamma=1.0, rampType=None, rampSize=None,
