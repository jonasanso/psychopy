"""Test StairHandler"""

from __future__ import division, print_function

from builtins import range
from builtins import object
import numpy as np
import shutil
import json_tricks
from tempfile import mkdtemp, mkstemp
from operator import itemgetter
import pytest

from psychopy import data, logging
from psychopy.tools.filetools import fromFile

logging.console.setLevel(logging.DEBUG)
DEBUG = False

np.random.seed(1000)


class _BaseTestStairHandler(object):
    def setup(self):
        self.tmp_dir = mkdtemp(prefix='psychopy-tests-%s' %
                                      type(self).__name__)

        self.stairs = None
        self.responses = []
        self.intensities = []
        self.reversalIntensities = []
        self.reversalPoints = []

        self.exp = data.ExperimentHandler(
                name='testExp',
                savePickle=True,
                saveWideText=True,
                dataFileName=('%sx' % self.tmp_dir)
        )

        if DEBUG:
            print(self.tmp_dir)

    def teardown(self):
        shutil.rmtree(self.tmp_dir)

    def simulate(self):
        """
        Simulate a staircase run.
        """
        self.exp.addLoop(self.stairs)
        for trialN, _ in enumerate(self.stairs):
            self.stairs.addResponse(self.responses[trialN])
            self.stairs.addOtherData(
                    'RT', 0.1 + 2*np.random.random_sample(1)
            )
            self.exp.nextEntry()

    def checkSimulationResults(self):
        """
        Verify the results of a simulated staircase run.
        """
        stairs = self.stairs
        responses = self.responses
        intensities = self.intensities
        reversalPoints = self.reversalPoints
        reversalIntensities = self.reversalIntensities

        assert stairs.finished  # Staircase terminated normally.
        assert stairs.data == responses  # Responses were stored correctly.
        # Trial count starts at zero.
        assert stairs.thisTrialN == len(stairs.data) - 1

        # Intensity values are sane.
        assert np.min(stairs.intensities) >= stairs.minVal
        assert np.max(stairs.intensities) <= stairs.maxVal
        assert np.allclose(stairs.intensities, intensities)

        # Reversal values are sane.
        if stairs.nReversals is not None:
            # The first trial can never be a reversal.
            assert stairs.nReversals <= len(stairs.data) - 1

            assert len(stairs.reversalPoints) >= stairs.nReversals
            assert len(stairs.reversalIntensities) >= stairs.nReversals

        if stairs.reversalPoints:
            assert stairs.reversalIntensities

        if stairs.reversalIntensities:
            assert stairs.reversalPoints

        if stairs.reversalPoints:
            assert (len(stairs.reversalPoints) ==
                    len(stairs.reversalIntensities))

        if reversalIntensities:
            assert np.allclose(stairs.reversalIntensities,
                               reversalIntensities)

        if reversalPoints:
            assert stairs.reversalPoints == reversalPoints


class _BaseTestMultiStairHandler(_BaseTestStairHandler):
    def checkSimulationResults(self):
        """
        Verify the results of a simulated staircase run.
        """
        stairs = self.stairs
        responses = self.responses
        intensities = self.intensities

        assert all([s.finished for s in stairs.staircases])
        assert (sum([len(s.data) for s in stairs.staircases]) ==
                len(responses))
        assert (sum([len(s.intensities) for s in stairs.staircases]) ==
                len(intensities))
        assert (sum([len(s.data) for s in stairs.staircases]) ==
                sum([len(s.intensities) for s in stairs.staircases]))


class TestStairHandler(_BaseTestStairHandler):
    """
    Test StairHandler, but with the ExperimentHandler attached as well.
    """
    def test_StairHandlerLinear(self):
        nTrials = 20
        startVal, minVal, maxVal = 0.8, 0, 1
        stepSizes = [0.1, 0.01, 0.001]
        nUp, nDown = 1, 3
        nReversals = 4
        stepType = 'lin'

        self.stairs = data.StairHandler(
            startVal=startVal, nUp=nUp, nDown=nDown, minVal=minVal,
            maxVal=maxVal, nReversals=nReversals, stepSizes=stepSizes,
            nTrials=nTrials, stepType=stepType
        )

        self.responses = makeBasicResponseCycles(
            cycles=3, nCorrect=4, nIncorrect=4, length=20
        )

        self.intensities = [
            0.8, 0.7, 0.6, 0.5, 0.4, 0.41, 0.42, 0.43, 0.44, 0.44, 0.44,
            0.439, 0.439, 0.44, 0.441, 0.442, 0.443, 0.443, 0.443, 0.442
        ]

        self.reversalPoints = [4, 10, 12, 18]
        self.reversalIntensities = list(
                itemgetter(*self.reversalPoints)(self.intensities)
        )

        self.simulate()
        self.checkSimulationResults()

    def test_StairHandlerLog(self):
        nTrials = 20
        startVal, minVal, maxVal = 0.8, 0, 1
        # We try to reproduce the values from test_StairHandlerDb().
        stepSizes = [0.4/20, 0.2/20, 0.2/20, 0.1/20]
        nUp, nDown = 1, 3
        nReversals = 4
        stepType = 'log'

        self.stairs = data.StairHandler(
            startVal=startVal, nUp=nUp, nDown=nDown, minVal=minVal,
            maxVal=maxVal, nReversals=nReversals, stepSizes=stepSizes,
            nTrials=nTrials, stepType=stepType
        )

        self.responses = makeBasicResponseCycles(
            cycles=3, nCorrect=4, nIncorrect=4, length=20
        )

        self.intensities = [
            0.8, 0.763994069, 0.729608671, 0.696770872, 0.665411017,
            0.680910431, 0.696770872, 0.713000751, 0.729608671,
            0.729608671, 0.729608671, 0.713000751, 0.713000751,
            0.72125691, 0.729608671, 0.738057142, 0.746603441,
            0.746603441, 0.746603441, 0.738057142
        ]

        self.reversalPoints = [4, 10, 12, 18]
        self.reversalIntensities = list(
                itemgetter(*self.reversalPoints)(self.intensities)
        )

        self.simulate()
        self.checkSimulationResults()

    def test_StairHandlerDb(self):
        nTrials = 20
        startVal, minVal, maxVal = 0.8, 0, 1
        stepSizes = [0.4, 0.2, 0.2, 0.1]
        nUp, nDown = 1, 3
        nReversals = 4
        stepType = 'db'

        self.stairs = data.StairHandler(
            startVal=startVal, nUp=nUp, nDown=nDown, minVal=minVal,
            maxVal=maxVal, nReversals=nReversals, stepSizes=stepSizes,
            nTrials=nTrials, stepType=stepType
        )

        self.responses = makeBasicResponseCycles(
            cycles=3, nCorrect=4, nIncorrect=4, length=20
        )

        self.intensities = [
            0.8, 0.763994069, 0.729608671, 0.696770872, 0.665411017,
            0.680910431, 0.696770872, 0.713000751, 0.729608671,
            0.729608671, 0.729608671, 0.713000751, 0.713000751,
            0.72125691, 0.729608671, 0.738057142, 0.746603441,
            0.746603441, 0.746603441, 0.738057142
        ]

        self.reversalPoints = [4, 10, 12, 18]
        self.reversalIntensities = list(
                itemgetter(*self.reversalPoints)(self.intensities)
        )

        self.simulate()
        self.checkSimulationResults()

    def test_StairHandlerScalarStepSize(self):
        nTrials = 10
        startVal, minVal, maxVal = 0.8, 0, 1
        stepSizes = 0.1
        nUp, nDown = 1, 1
        nReversals = 6
        stepType = 'lin'

        self.stairs = data.StairHandler(
            startVal=startVal, nUp=nUp, nDown=nDown, minVal=minVal,
            maxVal=maxVal, nReversals=nReversals, stepSizes=stepSizes,
            nTrials=nTrials, stepType=stepType
        )

        self.responses = makeBasicResponseCycles(
            cycles=4, nCorrect=2, nIncorrect=1, length=10
        )

        self.intensities = [
            0.8, 0.7, 0.6, 0.7, 0.6, 0.5, 0.6, 0.5, 0.4, 0.5
        ]

        self.reversalPoints = [2, 3, 5, 6, 8, 9]
        self.reversalIntensities = list(
                itemgetter(*self.reversalPoints)(self.intensities)
        )

        self.simulate()
        self.checkSimulationResults()

    def test_StairHandlerLinearReveralsNone(self):
        nTrials = 20
        startVal, minVal, maxVal = 0.8, 0, 1
        stepSizes = [0.1, 0.01, 0.001]
        nUp, nDown = 1, 3
        nReversals = None
        stepType = 'lin'

        self.stairs = data.StairHandler(
            startVal=startVal, nUp=nUp, nDown=nDown, minVal=minVal,
            maxVal=maxVal, nReversals=nReversals, stepSizes=stepSizes,
            nTrials=nTrials, stepType=stepType
        )

        self.responses = makeBasicResponseCycles(
            cycles=3, nCorrect=4, nIncorrect=4, length=20
        )

        self.intensities = [
            0.8, 0.7, 0.6, 0.5, 0.4, 0.41, 0.42, 0.43, 0.44, 0.44, 0.44,
            0.439, 0.439, 0.44, 0.441, 0.442, 0.443, 0.443, 0.443, 0.442
        ]

        self.reversalPoints = [4, 10, 12, 18]
        self.reversalIntensities = list(
                itemgetter(*self.reversalPoints)(self.intensities)
        )

        self.simulate()
        self.checkSimulationResults()

    def test_StairHandlerLinearScalarStepSizeReveralsNone(self):
        nTrials = 10
        startVal, minVal, maxVal = 0.8, 0, 1
        stepSizes = 0.1
        nUp, nDown = 1, 1
        nReversals = None
        stepType = 'lin'

        self.stairs = data.StairHandler(
            startVal=startVal, nUp=nUp, nDown=nDown, minVal=minVal,
            maxVal=maxVal, nReversals=nReversals, stepSizes=stepSizes,
            nTrials=nTrials, stepType=stepType
        )

        self.responses = makeBasicResponseCycles(
            cycles=4, nCorrect=2, nIncorrect=1, length=10
        )

        self.intensities = [
            0.8, 0.7, 0.6, 0.7, 0.6, 0.5, 0.6, 0.5, 0.4, 0.5
        ]

        self.reversalPoints = [2, 3, 5, 6, 8, 9]
        self.reversalIntensities = list(
                itemgetter(*self.reversalPoints)(self.intensities)
        )

        self.simulate()
        self.checkSimulationResults()

    def test_nReversals(self):
        start_val = 1
        step_sizes = list(range(5))

        staircase = data.StairHandler(startVal=start_val, stepSizes=step_sizes,
                                      nReversals=None)
        assert staircase.nReversals == len(step_sizes)

        staircase = data.StairHandler(startVal=start_val, stepSizes=step_sizes,
                                      nReversals=len(step_sizes) - 1)
        assert staircase.nReversals == len(step_sizes)

        staircase = data.StairHandler(startVal=start_val, stepSizes=step_sizes,
                                      nReversals=len(step_sizes) + 1)
        assert staircase.nReversals == len(step_sizes) + 1

    def test_applyInitialRule_False(self):
        start_val = 10
        step_sizes = 2
        staircase = data.StairHandler(startVal=start_val, stepSizes=step_sizes,
                                      nReversals=2, nUp=1, nDown=2,
                                      applyInitialRule=False,
                                      stepType='lin')

        responses = [0, 1, 1, 0]
        intensities = [10, 12, 12, 10]

        for r in responses:
            try:
                staircase.__next__()
                staircase.addResponse(r)
            except StopIteration:
                break

        assert staircase.data == responses
        assert staircase.intensities == intensities

    def test_comparison_equals(self):
        s1 = data.StairHandler(5)
        s2 = data.StairHandler(5)
        assert s1 == s2

    def test_comparison_equals_after_iteration(self):
        s1 = data.StairHandler(5)
        s2 = data.StairHandler(5)
        s1.__next__()
        s2.__next__()
        assert s1 == s2

    def test_comparison_not_equal(self):
        s1 = data.StairHandler(5)
        s2 = data.StairHandler(6)
        assert s1 != s2

    def test_comparison_not_equal_after_iteration(self):
        s1 = data.StairHandler(5)
        s2 = data.StairHandler(6)
        s1.__next__()
        s2.__next__()
        assert s1 != s2

    def test_json_dump(self):
        s = data.StairHandler(5)
        dump = s.saveAsJson()

        s.origin = ''
        assert s == json_tricks.loads(dump)

    def test_json_dump_with_data(self):
        s = data.StairHandler(5)
        s.addResponse(1)
        s.addOtherData('foo', 'bar')
        dump = s.saveAsJson()

        s.origin = ''
        assert s == json_tricks.loads(dump)

    def test_json_dump_after_iteration(self):
        s = data.StairHandler(5)
        s.__next__()
        dump = s.saveAsJson()

        s.origin = ''
        assert s == json_tricks.loads(dump)

    def test_json_dump_with_data_after_iteration(self):
        s = data.StairHandler(5)
        s.addResponse(1)
        s.addOtherData('foo', 'bar')
        s.__next__()
        dump = s.saveAsJson()

        s.origin = ''
        assert s == json_tricks.loads(dump)

    def test_json_dump_to_file(self):
        s = data.StairHandler(5)
        _, path = mkstemp(dir=self.tmp_dir, suffix='.json')
        s.saveAsJson(fileName=path, fileCollisionMethod='overwrite')

    def test_json_dump_and_reopen_file(self):
        s = data.StairHandler(5)
        s.addResponse(1)
        s.addOtherData('foo', 'bar')
        s.__next__()

        _, path = mkstemp(dir=self.tmp_dir, suffix='.json')
        s.saveAsJson(fileName=path, fileCollisionMethod='overwrite')
        s.origin = ''

        s_loaded = fromFile(path)
        assert s == s_loaded


class TestQuestHandler(_BaseTestStairHandler):
    """
    Test QuestHandler, but with the ExperimentHandler attached as well.
    """
    def test_QuestHandler(self):
        nTrials = 10
        startVal, minVal, maxVal = 50, 0, 100
        range = maxVal - minVal
        startValSd = 50
        grain = 0.01
        pThreshold = 0.82
        beta, gamma, delta = 3.5, 0.5, 0.01
        stopInterval = None
        method = 'quantile'

        self.stairs = data.QuestHandler(
            startVal, startValSd, pThreshold=pThreshold, nTrials=nTrials,
            stopInterval=stopInterval, method=method, beta=beta,
            gamma=gamma, delta=delta, grain=grain, range=range,
            minVal=minVal, maxVal=maxVal
        )

        self.stairs.nReversals = None

        self.responses = makeBasicResponseCycles(
            cycles=3, nCorrect=2, nIncorrect=2, length=10
        )

        self.intensities = [
            50, 45.139710407074872, 37.291086503930742,
            58.297413127139947, 80.182967131096547, 75.295251409003527,
            71.57627192423783, 79.881680484036906, 90.712313302815517,
            88.265808957695796
        ]

        mean = 86.0772169427
        mode = 80.11
        quantile = 86.3849031085

        self.simulate()
        self.checkSimulationResults()

        assert self.stairs.startVal == startVal
        assert self.stairs.startValSd == startValSd

        assert np.allclose(self.stairs.mean(), mean)
        assert np.allclose(self.stairs.mode(), mode)
        assert np.allclose(self.stairs.quantile(), quantile)

        # Check if the internal grid has the expected dimensions.
        assert len(self.stairs._quest.x) == (maxVal - minVal) / grain + 1
        assert np.allclose(
                self.stairs._quest.x[1] - self.stairs._quest.x[0],
                grain
        )
        assert self.stairs._quest.x[0] == -range/2
        assert self.stairs._quest.x[-1] == range/2

    def test_comparison_equals(self):
        q1 = data.QuestHandler(0.5, 0.2, pThreshold=0.63, gamma=0.01,
                               nTrials=20, minVal=0, maxVal=1)
        q2 = data.QuestHandler(0.5, 0.2, pThreshold=0.63, gamma=0.01,
                               nTrials=20, minVal=0, maxVal=1)
        assert q1 == q2

    def test_comparison_equals_after_iteration(self):
        q1 = data.QuestHandler(0.5, 0.2, pThreshold=0.63, gamma=0.01,
                               nTrials=20, minVal=0, maxVal=1)
        q2 = data.QuestHandler(0.5, 0.2, pThreshold=0.63, gamma=0.01,
                               nTrials=20, minVal=0, maxVal=1)
        q1.__next__()
        q2.__next__()
        assert q1 == q2

    def test_comparison_not_equal(self):
        q1 = data.QuestHandler(0.5, 0.2, pThreshold=0.63, gamma=0.01,
                               nTrials=20, minVal=0, maxVal=1)
        q2 = data.QuestHandler(0.5, 0.2, pThreshold=0.63, gamma=0.01,
                               nTrials=20, minVal=0, maxVal=2)
        assert q1 != q2

    def test_comparison_not_equal_after_iteration(self):
        q1 = data.QuestHandler(0.5, 0.2, pThreshold=0.63, gamma=0.01,
                               nTrials=20, minVal=0, maxVal=1)
        q2 = data.QuestHandler(0.5, 0.2, pThreshold=0.63, gamma=0.01,
                               nTrials=20, minVal=0, maxVal=2)
        q1.__next__()
        q2.__next__()
        assert q1 != q2

    def test_json_dump(self):
        q = data.QuestHandler(0.5, 0.2, pThreshold=0.63, gamma=0.01,
                              nTrials=20, minVal=0, maxVal=1)
        dump = q.saveAsJson()

        q.origin = ''
        assert q == json_tricks.loads(dump)

    def test_json_dump_with_data(self):
        q = data.QuestHandler(0.5, 0.2, pThreshold=0.63, gamma=0.01,
                              nTrials=20, minVal=0, maxVal=1)
        q.addResponse(1)
        q.addOtherData('foo', 'bar')
        dump = q.saveAsJson()

        q.origin = ''
        assert q == json_tricks.loads(dump)

    def test_json_dump_after_iteration(self):
        q = data.QuestHandler(0.5, 0.2, pThreshold=0.63, gamma=0.01,
                              nTrials=20, minVal=0, maxVal=1)
        q.__next__()
        dump = q.saveAsJson()

        q.origin = ''
        assert q == json_tricks.loads(dump)

    def test_json_dump_with_data_after_iteration(self):
        q = data.QuestHandler(0.5, 0.2, pThreshold=0.63, gamma=0.01,
                              nTrials=20, minVal=0, maxVal=1)
        q.addResponse(1)
        q.addOtherData('foo', 'bar')
        q.__next__()
        dump = q.saveAsJson()

        q.origin = ''
        assert q == json_tricks.loads(dump)

    def test_json_dump_to_file(self):
        _, path = mkstemp(dir=self.tmp_dir, suffix='.json')
        q = data.QuestHandler(0.5, 0.2, pThreshold=0.63, gamma=0.01,
                              nTrials=20, minVal=0, maxVal=1)
        q.saveAsJson(fileName=path, fileCollisionMethod='overwrite')

    def test_json_dump_and_reopen_file(self):
        q = data.QuestHandler(0.5, 0.2, pThreshold=0.63, gamma=0.01,
                              nTrials=20, minVal=0, maxVal=1)
        q.addResponse(1)
        q.addOtherData('foo', 'bar')
        q.__next__()

        _, path = mkstemp(dir=self.tmp_dir, suffix='.json')
        q.saveAsJson(fileName=path, fileCollisionMethod='overwrite')
        q.origin = ''

        q_loaded = fromFile(path)
        assert q == q_loaded


class TestPsiHandler(_BaseTestStairHandler):
    def test_comparison_equals(self):
        p1 = data.PsiHandler(nTrials=10, intensRange=[0.1, 10],
                             alphaRange=[0.1, 10], betaRange=[0.1, 3],
                             intensPrecision=0.1, alphaPrecision=0.1,
                             betaPrecision=0.1, delta=0.01)

        p2 = data.PsiHandler(nTrials=10, intensRange=[0.1, 10],
                             alphaRange=[0.1, 10], betaRange=[0.1, 3],
                             intensPrecision=0.1, alphaPrecision=0.1,
                             betaPrecision=0.1, delta=0.01)

        assert p1 == p2

    def test_comparison_equals_after_iteration(self):
        p1 = data.PsiHandler(nTrials=10, intensRange=[0.1, 10],
                             alphaRange=[0.1, 10], betaRange=[0.1, 3],
                             intensPrecision=0.1, alphaPrecision=0.1,
                             betaPrecision=0.1, delta=0.01)

        p2 = data.PsiHandler(nTrials=10, intensRange=[0.1, 10],
                             alphaRange=[0.1, 10], betaRange=[0.1, 3],
                             intensPrecision=0.1, alphaPrecision=0.1,
                             betaPrecision=0.1, delta=0.01)

        p1.__next__()
        p2.__next__()
        assert p1 == p2

    def test_comparison_not_equal(self):
        p1 = data.PsiHandler(nTrials=10, intensRange=[0.1, 10],
                             alphaRange=[0.1, 10], betaRange=[0.1, 3],
                             intensPrecision=0.1, alphaPrecision=0.1,
                             betaPrecision=0.1, delta=0.01)

        p2 = data.PsiHandler(nTrials=10, intensRange=[0.1, 10],
                             alphaRange=[0.1, 10], betaRange=[0.1, 3],
                             intensPrecision=0.1, alphaPrecision=0.1,
                             betaPrecision=0.1, delta=0.001)

        assert p1 != p2

    def test_comparison_not_equal_after_iteration(self):
        p1 = data.PsiHandler(nTrials=10, intensRange=[0.1, 10],
                             alphaRange=[0.1, 10], betaRange=[0.1, 3],
                             intensPrecision=0.1, alphaPrecision=0.1,
                             betaPrecision=0.1, delta=0.01)

        p2 = data.PsiHandler(nTrials=10, intensRange=[0.1, 10],
                             alphaRange=[0.1, 10], betaRange=[0.1, 3],
                             intensPrecision=0.1, alphaPrecision=0.1,
                             betaPrecision=0.1, delta=0.001)

        p1.__next__()
        p2.__next__()
        assert p1 != p2

    def test_json_dump(self):
        p = data.PsiHandler(nTrials=10, intensRange=[0.1, 10],
                            alphaRange=[0.1, 10], betaRange=[0.1, 3],
                            intensPrecision=1, alphaPrecision=1,
                            betaPrecision=0.5, delta=0.01)
        dump = p.saveAsJson()

        p.origin = ''
        assert p == json_tricks.loads(dump)

    def test_json_dump_with_data(self):
        p = data.PsiHandler(nTrials=10, intensRange=[0.1, 10],
                            alphaRange=[0.1, 10], betaRange=[0.1, 3],
                            intensPrecision=1, alphaPrecision=1,
                            betaPrecision=0.5, delta=0.01)
        p.addResponse(1)
        p.addOtherData('foo', 'bar')
        dump = p.saveAsJson()

        p.origin = ''
        assert p == json_tricks.loads(dump)

    def test_json_dump_after_iteration(self):
        p = data.PsiHandler(nTrials=10, intensRange=[0.1, 10],
                            alphaRange=[0.1, 10], betaRange=[0.1, 3],
                            intensPrecision=1, alphaPrecision=1,
                            betaPrecision=0.5, delta=0.01)
        p.__next__()
        dump = p.saveAsJson()

        p.origin = ''
        assert p == json_tricks.loads(dump)

    def test_json_dump_with_data_after_iteration(self):
        p = data.PsiHandler(nTrials=10, intensRange=[0.1, 10],
                            alphaRange=[0.1, 10], betaRange=[0.1, 3],
                            intensPrecision=1, alphaPrecision=1,
                            betaPrecision=0.5, delta=0.01)
        p.addResponse(1)
        p.addOtherData('foo', 'bar')
        p.__next__()
        dump = p.saveAsJson()

        p.origin = ''
        assert p == json_tricks.loads(dump)

    def test_json_dump_to_file(self):
        _, path = mkstemp(dir=self.tmp_dir, suffix='.json')
        p = data.PsiHandler(nTrials=10, intensRange=[0.1, 10],
                            alphaRange=[0.1, 10], betaRange=[0.1, 3],
                            intensPrecision=1, alphaPrecision=1,
                            betaPrecision=0.5, delta=0.01)
        p.saveAsJson(fileName=path, fileCollisionMethod='overwrite')

    def test_json_dump_and_reopen_file(self):
        p = data.PsiHandler(nTrials=10, intensRange=[0.1, 10],
                            alphaRange=[0.1, 10], betaRange=[0.1, 3],
                            intensPrecision=1, alphaPrecision=1,
                            betaPrecision=0.5, delta=0.01)
        p.addResponse(1)
        p.addOtherData('foo', 'bar')
        p.__next__()

        _, path = mkstemp(dir=self.tmp_dir, suffix='.json')
        p.saveAsJson(fileName=path, fileCollisionMethod='overwrite')
        p.origin = ''

        p_loaded = fromFile(path)
        assert p == p_loaded


class TestMultiStairHandler(_BaseTestMultiStairHandler):
    """
    Test MultiStairHandler, but with the ExperimentHandler attached as well
    """
    def test_multiStairQuestSequentialIdenticalConditions(self):
        """
        Identical parameters passed to both QuestHandlers, and identical
        simulated responses provided.

        We use the exact same settings as in
        TestQuestHandler.test_QuestHandler().

        """
        # These are the parameters for the QuestHandlers.
        nTrials = 10  # This is going to yield 10 trials per staircase.
        startVal, minVal, maxVal = 50, 0, 100
        range = maxVal - minVal
        startValSd = 50
        grain = 0.01
        pThreshold = 0.82
        beta, gamma, delta = 3.5, 0.5, 0.01
        stopInterval = None
        method = 'quantile'

        # These parameters are shared between the two staircases. The only
        # thing we will need to add is individual labels, which will
        # happen below.
        conditions = {
            'startVal': startVal, 'startValSd': startValSd,
            'minVal': minVal, 'maxVal': maxVal, 'range': range,
            'pThreshold': pThreshold, 'gamma': gamma, 'delta': delta,
            'grain': grain, 'method': method, 'nTrials': nTrials,
            'stopInterval': stopInterval
        }

        self.conditions = [
            dict(list({'label': 'staircase_0'}.items()) + list(conditions.items())),
            dict(list({'label': 'staircase_1'}.items()) + list(conditions.items())),
        ]

        self.stairs = data.MultiStairHandler(
                stairType='quest', method='linear',
                conditions=self.conditions
        )

        # Responses for only one staircase. We will duplicate this below.
        responses = makeBasicResponseCycles(
            cycles=3, nCorrect=2, nIncorrect=2, length=10
        )
        self.responses = np.repeat(responses, 2)

        # Same procedure as with the responses: This lists the responses
        # for one of the staircases, and will be duplicated below.
        intensities = [
            50, 45.139710407074872, 37.291086503930742,
            58.297413127139947, 80.182967131096547, 75.295251409003527,
            71.57627192423783, 79.881680484036906, 90.712313302815517,
            88.265808957695796
        ]
        self.intensities = np.repeat(intensities, 2)

        mean = 86.0772169427
        mode = 80.11
        quantile = 86.3849031085

        self.simulate()
        self.checkSimulationResults()

        assert np.allclose(self.stairs.staircases[0].mean(), mean)
        assert np.allclose(self.stairs.staircases[0].mode(), mode)
        assert np.allclose(self.stairs.staircases[0].quantile(), quantile)

        assert (self.stairs.staircases[0].intensities ==
                self.stairs.staircases[1].intensities)

        assert (self.stairs.staircases[0].data ==
                self.stairs.staircases[1].data)


def makeBasicResponseCycles(cycles=10, nCorrect=4, nIncorrect=4,
                            length=None):
    """
    Helper function to create a basic set of responses.

    :Parameters:

    cycles : int, optional
        The number of response cycles to generate. One cycle consists of a
        number of correct and incorrect responses.
        Defaults to 10.
    nCorrect, nIncorrect : int, optional
        The number of correct and incorrect responses per cycle.
        Defaults to 4.
    length : int or None, optional

    :Returns:

    responses : list
        A list of simulated responses with length
        `cycles * (nCorrect + nIncorrect)`.

    """
    responsesCorrectPerCycle = np.ones(nCorrect, dtype=np.int)
    responsesIncorrectPerCycle = np.zeros(nIncorrect, dtype=np.int)

    responses = np.tile(
        np.r_[responsesCorrectPerCycle, responsesIncorrectPerCycle],
        cycles
    ).tolist()

    if length is not None:
        return responses[:length]
    else:
        return responses


def test_QuestPlusHandler():
    import sys
    if not (sys.version_info.major == 3 and sys.version_info.minor >= 6):
        pytest.skip('QUEST+ only works on Python 3.6+')

    from psychopy.data.staircase import QuestPlusHandler

    thresholds = np.arange(-40, 0 + 1)
    slope, guess, lapse = 3.5, 0.5, 0.02
    contrasts = thresholds.copy()

    expected_contrasts = [-18, -22, -25, -28, -30, -22, -13, -15, -16, -18,
                          -19, -20, -21, -22, -23, -19, -20, -20, -18, -18,
                          -19, -17, -17, -18, -18, -18, -19, -19, -19, -19,
                          -19, -19]

    responses = ['Correct', 'Correct', 'Correct', 'Correct', 'Incorrect',
                 'Incorrect', 'Correct', 'Correct', 'Correct', 'Correct',
                 'Correct', 'Correct', 'Correct', 'Correct', 'Incorrect',
                 'Correct', 'Correct', 'Incorrect', 'Correct', 'Correct',
                 'Incorrect', 'Correct', 'Correct', 'Correct', 'Correct',
                 'Correct', 'Correct', 'Correct', 'Correct', 'Correct',
                 'Correct', 'Correct']

    expected_mode_threshold = -20
    scale = 'dB'
    stim_selection_method = 'minEntropy'
    param_estimation_method = 'mode'
    func = 'weibull'
    response_vals = ['Correct', 'Incorrect']

    q = QuestPlusHandler(nTrials=len(expected_contrasts),
                         intensityVals=contrasts,
                         thresholdVals=thresholds,
                         slopeVals=slope,
                         lowerAsymptoteVals=guess,
                         lapseRateVals=lapse,
                         responseVals=response_vals,
                         psychometricFunc=func,
                         stimSelectionMethod=stim_selection_method,
                         stimScale=scale,
                         paramEstimationMethod=param_estimation_method)

    for trial_index, next_contrast in enumerate(q):
        assert next_contrast == expected_contrasts[trial_index]
        q.addResponse(response=responses[trial_index])

<<<<<<< HEAD
    assert np.allclose(q.paramEstimates['threshold'],
=======
    assert np.allclose(q.paramEstimate['threshold'],
>>>>>>> 35c84aa4
                       expected_mode_threshold)


def test_QuestPlusHandler_startIntensity():
    import sys
    if not (sys.version_info.major == 3 and sys.version_info.minor >= 6):
        pytest.skip('QUEST+ only works on Python 3.6+')

    from psychopy.data.staircase import QuestPlusHandler

    thresholds = np.arange(-40, 0 + 1)
    slope, guess, lapse = 3.5, 0.5, 0.02
    contrasts = thresholds.copy()
    response_vals = ['Correct', 'Incorrect']
    start_intensity = contrasts[10]
    scale = 'dB'
    stim_selection_method = 'minEntropy'
    param_estimation_method = 'mode'
    func = 'weibull'

    q = QuestPlusHandler(nTrials=10,
                         startIntensity=start_intensity,
                         intensityVals=contrasts,
                         thresholdVals=thresholds,
                         slopeVals=slope,
                         lowerAsymptoteVals=guess,
                         lapseRateVals=lapse,
                         responseVals=response_vals,
                         psychometricFunc=func,
                         stimSelectionMethod=stim_selection_method,
                         stimScale=scale,
                         paramEstimationMethod=param_estimation_method)

    assert q.startIntensity == start_intensity
    assert q._nextIntensity == start_intensity


def test_QuestPlusHandler_saveAsJson():
    import sys
    if not (sys.version_info.major == 3 and sys.version_info.minor >= 6):
        pytest.skip('QUEST+ only works on Python 3.6+')

    from psychopy.data.staircase import QuestPlusHandler

    thresholds = np.arange(-40, 0 + 1)
    slope, guess, lapse = 3.5, 0.5, 0.02
    contrasts = thresholds.copy()
    response_vals = ['Correct', 'Incorrect']

    scale = 'dB'
    stim_selection_method = 'minEntropy'
    param_estimation_method = 'mode'
    func = 'weibull'

    q = QuestPlusHandler(nTrials=20,
                         intensityVals=contrasts,
                         thresholdVals=thresholds,
                         slopeVals=slope,
                         lowerAsymptoteVals=guess,
                         lapseRateVals=lapse,
                         responseVals=response_vals,
                         psychometricFunc=func,
                         stimSelectionMethod=stim_selection_method,
                         stimScale=scale,
                         paramEstimationMethod=param_estimation_method)

    q.origin = ''

    # Add some random responses.
    q.__next__()
    q.addResponse(response='Correct')
    q.__next__()
    q.addResponse(response='Incorrect')

    # Test dump to memory.
    q.saveAsJson()

    # Test dump to file.
    temp_dir = mkdtemp(prefix='psychopy-tests-testdata')
    _, path = mkstemp(dir=temp_dir, suffix='.json')
    q.saveAsJson(fileName=path, fileCollisionMethod='overwrite')

    # Test loading from file.
    q_loaded = fromFile(path)
    assert q == q_loaded

    # Check if it still works afterwards.
    q.addResponse(response='Correct')

    shutil.rmtree(temp_dir)


<<<<<<< HEAD
=======
def test_QuestPlusHandler_paramEstimate_weibull():
    import sys
    if not (sys.version_info.major == 3 and sys.version_info.minor >= 6):
        pytest.skip('QUEST+ only works on Python 3.6+')

    from psychopy.data.staircase import QuestPlusHandler

    thresholds = np.arange(-40, 0 + 1)
    slope, guess, lapse = 3.5, 0.5, 0.02
    contrasts = thresholds.copy()
    response_vals = ['Correct', 'Incorrect']
    func = 'weibull'

    q = QuestPlusHandler(nTrials=20,
                         intensityVals=contrasts,
                         thresholdVals=thresholds,
                         slopeVals=slope,
                         lowerAsymptoteVals=guess,
                         lapseRateVals=lapse,
                         responseVals=response_vals,
                         psychometricFunc=func)

    assert 'threshold' in q.paramEstimate.keys()
    assert 'slope' in q.paramEstimate.keys()
    assert 'lowerAsymptote' in q.paramEstimate.keys()
    assert 'lapseRate' in q.paramEstimate.keys()


def test_QuestPlusHandler_posterior_weibull():
    import sys
    if not (sys.version_info.major == 3 and sys.version_info.minor >= 6):
        pytest.skip('QUEST+ only works on Python 3.6+')

    from psychopy.data.staircase import QuestPlusHandler

    thresholds = np.arange(-40, 0 + 1)
    slope, guess, lapse = 3.5, 0.5, 0.02
    contrasts = thresholds.copy()
    response_vals = ['Correct', 'Incorrect']
    func = 'weibull'

    q = QuestPlusHandler(nTrials=20,
                         intensityVals=contrasts,
                         thresholdVals=thresholds,
                         slopeVals=slope,
                         lowerAsymptoteVals=guess,
                         lapseRateVals=lapse,
                         responseVals=response_vals,
                         psychometricFunc=func)

    assert 'threshold' in q.posterior.keys()
    assert 'slope' in q.posterior.keys()
    assert 'lowerAsymptote' in q.posterior.keys()
    assert 'lapseRate' in q.posterior.keys()


>>>>>>> 35c84aa4
if __name__ == '__main__':
    # test_QuestPlusHandler()
    # test_QuestPlusHandler_startIntensity()
    test_QuestPlusHandler_saveAsJson()<|MERGE_RESOLUTION|>--- conflicted
+++ resolved
@@ -869,11 +869,7 @@
         assert next_contrast == expected_contrasts[trial_index]
         q.addResponse(response=responses[trial_index])
 
-<<<<<<< HEAD
-    assert np.allclose(q.paramEstimates['threshold'],
-=======
     assert np.allclose(q.paramEstimate['threshold'],
->>>>>>> 35c84aa4
                        expected_mode_threshold)
 
 
@@ -966,8 +962,6 @@
     shutil.rmtree(temp_dir)
 
 
-<<<<<<< HEAD
-=======
 def test_QuestPlusHandler_paramEstimate_weibull():
     import sys
     if not (sys.version_info.major == 3 and sys.version_info.minor >= 6):
@@ -1024,7 +1018,6 @@
     assert 'lapseRate' in q.posterior.keys()
 
 
->>>>>>> 35c84aa4
 if __name__ == '__main__':
     # test_QuestPlusHandler()
     # test_QuestPlusHandler_startIntensity()
