--- conflicted
+++ resolved
@@ -1,10 +1,5 @@
 """ Test starting and stopping iohub server
 """
-
-#from psychopy.visual import Window, ShapeStim
-#from psychopy import event, core
-#from psychopy.constants import NOT_STARTED
-
 import pytest
 import os
 
@@ -13,7 +8,6 @@
 
 travis = bool(str(os.environ.get('TRAVIS')).lower() == 'true')
 
-<<<<<<< HEAD
 try:
     from psychopy.iohub import launchHubServer, Computer
     imports_ok = True
@@ -21,10 +15,7 @@
     print "psychopy.iohub could not be imported:"
     import traceback
     traceback.print_exc()
-=======
-from psychopy.iohub import launchHubServer, Computer
-imports_ok = True
->>>>>>> 899ec49a
+
     
 def testDefaultServerLaunch():
     """
