--- conflicted
+++ resolved
@@ -21,10 +21,7 @@
 from . import urls
 from . import frametracker
 from . import themes
-<<<<<<< HEAD
-=======
 from . import icons
->>>>>>> 7ea4a9e8
 
 import io
 import json
@@ -894,16 +891,6 @@
         prefs.saveUserPrefs()
         self.theme = newTheme
 
-<<<<<<< HEAD
-    def _applyAppTheme(self):
-        """Overrides ThemeMixin for this class"""
-        for frameRef in self._allFrames:
-            frame = frameRef()
-            if hasattr(frame, '_applyAppTheme'):
-                frame._applyAppTheme()
-
-=======
->>>>>>> 7ea4a9e8
     @property
     def theme(self):
         """The theme to be used through the application"""
@@ -912,40 +899,6 @@
     @theme.setter
     def theme(self, value):
         """The theme to be used through the application"""
-<<<<<<< HEAD
-        prefs.loadAll()
-
-        # Load in theme spec
-        try:
-            with open("{}//{}.json".format(self.prefs.paths['themes'], value), "rb") as fp:
-                spec = json.load(fp)
-            # Check that minimum spec is defined
-            if 'base' not in spec:
-                raise Exception
-            elif not (all(key in spec['base'] for key in ['bg', 'fg', 'font'])):
-                raise Exception
-        except:
-            value = "PsychopyLight"
-            with open("{}//{}.json".format(self.prefs.paths['themes'], "PsychopyLight"), "rb") as fp:
-                spec = json.load(fp)
-
-        self._currentThemeSpec = spec
-        # Set app theme
-        apptheme = spec.pop('app')
-        themes.ThemeMixin.mode = apptheme
-        themes.ThemeMixin.setAppColors(self, apptheme)
-        # Set app icons
-        appicons = spec.pop('icons')
-        themes.ThemeMixin.iconmode = appicons
-        themes.ThemeMixin.setAppIcons(self, appicons)
-        # Set coder theme
-        codertheme = spec
-        themes.ThemeMixin.codetheme = value
-        themes.ThemeMixin.setCodeColors(self, codertheme)
-
-        # Apply theme
-        self._applyAppTheme()
-=======
         themes.ThemeMixin.loadThemeSpec(self, themeName=value)
         prefs.app['theme'] = value
         self._currentThemeSpec = themes.ThemeMixin.spec
@@ -961,7 +914,6 @@
             if hasattr(frame, '_applyAppTheme'):
                 frame._applyAppTheme()
 
->>>>>>> 7ea4a9e8
 
 if __name__ == '__main__':
     # never run; stopped earlier at cannot do relative import in a non-package
