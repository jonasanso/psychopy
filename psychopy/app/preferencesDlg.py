--- conflicted
+++ resolved
@@ -221,15 +221,7 @@
             if s not in self.sections.keys():
                 self.sections[s] = dict()
 
-<<<<<<< HEAD
-        nbBitmap = wx.Bitmap(
-            os.path.join(
-                self.GetTopLevelParent().app.prefs.paths['icons'],
-                bitmap),
-            wx.BITMAP_TYPE_ANY)
-=======
         nbBitmap = app.iconCache.getBitmap(bitmap)
->>>>>>> 7ea4a9e8
         if nbBitmap.IsOk():
             self.prefsImages.Add(nbBitmap)
 
