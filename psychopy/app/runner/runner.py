--- conflicted
+++ resolved
@@ -21,12 +21,7 @@
 from subprocess import Popen, PIPE
 
 from psychopy import experiment
-<<<<<<< HEAD
 from psychopy.app.utils import PsychopyPlateBtn, PsychopyToolbar
-=======
-from psychopy.app.utils import PsychopyDockArt, PsychopyPlateBtn, \
-    PsychopyTabArt, PsychopyToolbar
->>>>>>> 76af7b20
 from psychopy.constants import PY3
 from psychopy.localization import _translate
 from psychopy.app.stdOutRich import StdOutRich
@@ -321,14 +316,8 @@
         self.expCtrl = wx.ListCtrl(self,
                                    id=wx.ID_ANY,
                                    size=expCtrlSize,
-<<<<<<< HEAD
-                                   style=wx.LC_REPORT | wx.BORDER_NONE | wx.LC_NO_HEADER)
-=======
                                    style=wx.LC_REPORT | wx.BORDER_NONE |
                                          wx.LC_NO_HEADER | wx.LC_SINGLE_SEL)
-        self.expCtrl.SetBackgroundColour(cs['tab_active'])
-        self.expCtrl.SetForegroundColour(cs['tab_txt'])
->>>>>>> 76af7b20
 
         self.expCtrl.Bind(wx.EVT_LIST_ITEM_SELECTED,
                           self.onItemSelected, self.expCtrl)
