"""
The Alert module
"""
<<<<<<< HEAD
from __future__ import absolute_import, print_function
=======
from __future__ import absolute_import, print_function

from ._errorHandler import ErrorHandler

from ._alerts import alert, catalog
>>>>>>> 65176f74
<|MERGE_RESOLUTION|>--- conflicted
+++ resolved
@@ -1,12 +1,6 @@
 """
 The Alert module
 """
-<<<<<<< HEAD
 from __future__ import absolute_import, print_function
-=======
-from __future__ import absolute_import, print_function
-
 from ._errorHandler import ErrorHandler
-
 from ._alerts import alert, catalog
->>>>>>> 65176f74
