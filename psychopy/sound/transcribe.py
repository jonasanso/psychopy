--- conflicted
+++ resolved
@@ -413,17 +413,10 @@
                 config['credentials_json'] = \
                     _apiKeys[engine] if key is None else key
         except KeyError:
-<<<<<<< HEAD
-            logging.warning(
-                "Selected speech-to-text engine '{}' requires a key but one"
-                "cannot be found. Try specifying `key` directly.".format(
-                    engine))
-=======
             raise ValueError(
                 f"Selected speech-to-text engine '{engine}' requires an API key but one"
                 "cannot be found. Add key to PsychoPy prefs or try specifying "
                 "`key` directly.")
->>>>>>> f5a9d6d0
 
     # combine channels if needed
     samples = np.atleast_2d(samples)  # enforce 2D
